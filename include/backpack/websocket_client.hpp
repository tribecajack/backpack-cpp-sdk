--- conflicted
+++ resolved
@@ -115,77 +115,87 @@
     }
 
 private:
-<<<<<<< HEAD
-    std::string base_url_;
-    Credentials credentials_;
-    WebsocketClient client_;
-    WebsocketConnectionHdl connection_handle_;
-    std::thread client_thread_;
-    std::atomic<bool> connected_;
-    std::atomic<bool> authenticated_;
-    std::atomic<bool> running_;
-    std::mutex mutex_;
-    
-    // Callbacks for different channels and symbols
+// Boost.Beast implementation ― kept from *main*
+
+    void async_read()
+    {
+        m_ws.async_read(
+            m_buffer,
+            [this](beast::error_code ec, std::size_t /*bytes_transferred*/)
+            {
+                if (!ec)
+                {
+                    if (m_message_handler)
+                        m_message_handler(beast::buffers_to_string(m_buffer.data()));
+
+                    m_buffer.consume(m_buffer.size());
+                    async_read();
+                }
+                else
+                {
+                    if (m_fail_handler)
+                        m_fail_handler("Read failed: " + ec.message());
+                }
+            });
+    }
+
+    net::io_context                                         m_ioc;
+    ssl::context                                            m_ssl_ctx;
+    websocket::stream<beast::ssl_stream<beast::tcp_stream>> m_ws;
+    tcp::resolver                                           m_resolver;
+    beast::flat_buffer                                      m_buffer;
+    std::shared_ptr<std::thread>                            m_thread;
+
+    std::function<void(const std::string&)> m_message_handler;
+    std::function<void()>                   m_open_handler;
+    std::function<void()>                   m_close_handler;
+    std::function<void(const std::string&)> m_fail_handler;
+
+// OPTIONAL: secure_rest branch additions
+// Commented‑out for now; add missing types/headers
+
+#if 0
+    std::string                      base_url_;
+    Credentials                      credentials_;
+    WebsocketClient                  client_;
+    WebsocketConnectionHdl           connection_handle_;
+    std::thread                      client_thread_;
+    std::atomic<bool>                connected_{false};
+    std::atomic<bool>                authenticated_{false};
+    std::atomic<bool>                running_{false};
+    std::mutex                       mutex_;
+
     std::map<std::string, MessageCallback> callbacks_;
-    MessageCallback general_callback_;
-    
-    // Message queue for sending
-    std::queue<std::string> message_queue_;
-    std::mutex queue_mutex_;
-    std::condition_variable queue_condition_;
-    std::thread send_thread_;
-    
-    // TLS initialization
+    MessageCallback                     general_callback_;
+
+    std::queue<std::string>             message_queue_;
+    std::mutex                          queue_mutex_;
+    std::condition_variable             queue_condition_;
+    std::thread                         send_thread_;
+
     WebsocketTlsContext on_tls_init();
-    
+
     // WebSocket event handlers
     void on_open(WebsocketConnectionHdl hdl);
     void on_close(WebsocketConnectionHdl hdl);
-    void on_message(WebsocketConnectionHdl hdl, WebsocketClient::message_ptr msg);
-    void on_error(WebsocketConnectionHdl hdl, const websocketpp::lib::error_code& ec);
-    
+    void on_message(WebsocketConnectionHdl hdl,
+                    WebsocketClient::message_ptr msg);
+    void on_error(WebsocketConnectionHdl hdl,
+                  const websocketpp::lib::error_code& ec);
+
     // Helper methods
-    void run_client();
-    void process_message_queue();
-    bool send_message(const std::string& message);
-    std::string get_callback_key(Channel channel, const std::string& symbol);
-    void handle_message(const json& message);
-    std::string generate_signature(const std::string& message, const std::string& secret);
-=======
-    void async_read() {
-        m_ws.async_read(
-            m_buffer,
-            [this](beast::error_code ec, std::size_t bytes_transferred) {
-                if (!ec) {
-                    if (m_message_handler) {
-                        m_message_handler(beast::buffers_to_string(m_buffer.data()));
-                    }
-                    m_buffer.consume(m_buffer.size());
-                    async_read();
-                } else {
-                    if (m_fail_handler) {
-                        m_fail_handler("Read failed: " + ec.message());
-                    }
-                }
-            });
-    }
-
-private:
-    net::io_context m_ioc;
-    ssl::context m_ssl_ctx;
-    websocket::stream<beast::ssl_stream<beast::tcp_stream>> m_ws;
-    tcp::resolver m_resolver;
-    beast::flat_buffer m_buffer;
-    std::shared_ptr<std::thread> m_thread;
-    
-    std::function<void(const std::string&)> m_message_handler;
-    std::function<void()> m_open_handler;
-    std::function<void()> m_close_handler;
-    std::function<void(const std::string&)> m_fail_handler;
->>>>>>> cd3259b1
+    void         run_client();
+    void         process_message_queue();
+    bool         send_message(const std::string& message);
+    std::string  get_callback_key(Channel channel,
+                                  const std::string& symbol);
+    void         handle_message(const json& message);
+    std::string  generate_signature(const std::string& message,
+                                    const std::string& secret);
+#endif
 };
 
+
 } // namespace backpack
 
 #endif // BACKPACK_WEBSOCKET_CLIENT_HPP