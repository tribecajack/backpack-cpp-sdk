--- conflicted
+++ resolved
@@ -34,14 +34,11 @@
     ${CMAKE_CURRENT_SOURCE_DIR}/include
 )
 
-<<<<<<< HEAD
 # Examples
 add_executable(websocket_example examples/websocket_example.cpp)
-target_link_libraries(websocket_example PRIVATE backpack_cpp_sdk)
+target_link_libraries(websocket_example PRIVATE ${PROJECT_NAME}) main
+# Installation
 
-=======
->>>>>>> cd3259b1
-# Installation
 install(TARGETS ${PROJECT_NAME}
     LIBRARY DESTINATION lib
     ARCHIVE DESTINATION lib
